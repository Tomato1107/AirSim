--- conflicted
+++ resolved
@@ -1,25 +1,17 @@
 #include <time.h>
 #include <string>
-<<<<<<< HEAD
-#define WIN32_LEAN_AND_MEAN // combaseapi.h build break fix
-#include <Windows.h>
-#include "Logger.h"
-std::ofstream Logger::fileStream;
-Logger* Logger::logger = nullptr;
-=======
 #include "Logger.h"
 
 #ifdef  _WIN32
+  #define WIN32_LEAN_AND_MEAN // combaseapi.h build break fix  
 	#include <Windows.h>
 	std::ofstream Logger::fileStream;
 #elif __linux__
 	bfs::ofstream Logger::fileStream;
 #endif
 
-
 Logger* Logger::logger = nullptr; //** This is set to be a nullptr, so are we actually setting it somewhere?
 
->>>>>>> a3c2ffad
 
 Logger* Logger::GetLogger()
 {
